// Copyright 2015 PingCAP, Inc.
//
// Licensed under the Apache License, Version 2.0 (the "License");
// you may not use this file except in compliance with the License.
// You may obtain a copy of the License at
//
//     http://www.apache.org/licenses/LICENSE-2.0
//
// Unless required by applicable law or agreed to in writing, software
// distributed under the License is distributed on an "AS IS" BASIS,
// See the License for the specific language governing permissions and
// limitations under the License.

package localstore

import (
	"net/url"
	"path/filepath"
	"runtime/debug"
	"sync"
	"time"

	"github.com/juju/errors"
	"github.com/ngaut/log"
	"github.com/pingcap/tidb/kv"
	"github.com/pingcap/tidb/store/localstore/engine"
	"github.com/pingcap/tidb/util/segmentmap"
	"github.com/twinj/uuid"
)

var (
	_ kv.Storage = (*dbStore)(nil)
)

type op int

const (
	opSeek = iota + 1
	opCommit
)

const (
	maxSeekWorkers = 3

	lowerWaterMark = 10 // second
)

type command struct {
	op    op
	txn   *dbTxn
	args  interface{}
	reply interface{}
	done  chan error
}

type seekReply struct {
	key   []byte
	value []byte
}

type commitReply struct {
	err error
}

type seekArgs struct {
	key []byte
}

type commitArgs struct {
}

// Seek searches for the first key in the engine which is >= key in byte order, returns (nil, nil, ErrNotFound)
// if such key is not found.
func (s *dbStore) Seek(key []byte) ([]byte, []byte, error) {
	c := &command{
		op:   opSeek,
		args: &seekArgs{key: key},
		done: make(chan error, 1),
	}

	s.commandCh <- c
	err := <-c.done
	if err != nil {
		return nil, nil, errors.Trace(err)
	}

	reply := c.reply.(*seekReply)
	return reply.key, reply.value, nil
}

// Commit writes the changed data in Batch.
func (s *dbStore) CommitTxn(txn *dbTxn) error {
	if len(txn.snapshotVals) == 0 {
		return nil
	}
	c := &command{
		op:   opCommit,
		txn:  txn,
		args: &commitArgs{},
		done: make(chan error, 1),
	}

	s.commandCh <- c
	err := <-c.done
	return errors.Trace(err)
}

func (s *dbStore) seekWorker(wg *sync.WaitGroup, seekCh chan *command) {
	defer wg.Done()
	for {
		var pending []*command
		select {
		case cmd, ok := <-seekCh:
			if !ok {
				return
			}
			pending = append(pending, cmd)
		L:
			for {
				select {
				case cmd, ok := <-seekCh:
					if !ok {
						break L
					}
					pending = append(pending, cmd)
				default:
					break L
				}
			}
		}

		s.doSeek(pending)
	}
}

func (s *dbStore) scheduler() {
	closed := false
	seekCh := make(chan *command, 1000)
	wgSeekWorkers := &sync.WaitGroup{}
	wgSeekWorkers.Add(maxSeekWorkers)
	for i := 0; i < maxSeekWorkers; i++ {
		go s.seekWorker(wgSeekWorkers, seekCh)
	}

	segmentIndex := 0

	tick := time.NewTicker(time.Second)
	defer tick.Stop()

	for {
		select {
		case cmd := <-s.commandCh:
			if closed {
				cmd.done <- ErrDBClosed
				continue
			}
			switch cmd.op {
			case opSeek:
				seekCh <- cmd
			case opCommit:
				s.doCommit(cmd)
			}
		case <-s.closeCh:
			closed = true
			// notify seek worker to exit
			close(seekCh)
			wgSeekWorkers.Wait()
			s.wg.Done()
		case <-tick.C:
			segmentIndex = segmentIndex % s.recentUpdates.SegmentCount()
			s.cleanRecentUpdates(segmentIndex)
			segmentIndex++
		}
	}
}

func (s *dbStore) cleanRecentUpdates(segmentIndex int) {
	m, err := s.recentUpdates.GetSegment(segmentIndex)
	if err != nil {
		log.Error(err)
		return
	}

	now := time.Now().Unix()
	for k, v := range m {
		dis := now - version2Second(v.(kv.Version))
		if dis > lowerWaterMark {
			delete(m, k)
		}
	}
}

func (s *dbStore) tryLock(txn *dbTxn) (err error) {
	// check conflict
	for k := range txn.snapshotVals {
		if _, ok := s.keysLocked[k]; ok {
			return errors.Trace(kv.ErrLockConflict)
		}

		lastVer, ok := s.recentUpdates.Get([]byte(k))
		if !ok {
			continue
		}
		// If there's newer version of this key, returns error.
		if lastVer.(kv.Version).Cmp(kv.Version{Ver: txn.tid}) > 0 {
			return errors.Trace(kv.ErrConditionNotMatch)
		}
	}

	// record
	for k := range txn.snapshotVals {
		s.keysLocked[k] = txn.tid
	}

	return nil
}

func (s *dbStore) doCommit(cmd *command) {
	txn := cmd.txn
	curVer, err := globalVersionProvider.CurrentVersion()
	if err != nil {
		log.Fatal(err)
	}
	err = s.tryLock(txn)
	if err != nil {
		cmd.done <- errors.Trace(err)
		return
	}
	// Update commit version.
	txn.version = curVer
	b := s.db.NewBatch()
	txn.WalkBuffer(func(k kv.Key, value []byte) error {
		mvccKey := MvccEncodeVersionKey(kv.Key(k), curVer)
		if len(value) == 0 { // Deleted marker
			b.Put(mvccKey, nil)
		} else {
			b.Put(mvccKey, value)
		}
		return nil
	})
	err = s.writeBatch(b)
	s.unLockKeys(txn)
	cmd.done <- errors.Trace(err)
}

func (s *dbStore) doSeek(seekCmds []*command) {
	keys := make([][]byte, 0, len(seekCmds))
	for _, cmd := range seekCmds {
		keys = append(keys, cmd.args.(*seekArgs).key)
	}

	results := s.db.MultiSeek(keys)

	for i, cmd := range seekCmds {
		reply := &seekReply{}
		var err error
		reply.key, reply.value, err = results[i].Key, results[i].Value, results[i].Err
		cmd.reply = reply
		cmd.done <- errors.Trace(err)
	}
}

func (s *dbStore) NewBatch() engine.Batch {
	return s.db.NewBatch()
}

type dbStore struct {
	db engine.DB

	txns       map[uint64]*dbTxn
	keysLocked map[string]uint64
	// TODO: clean up recentUpdates
	recentUpdates *segmentmap.SegmentMap
	uuid          string
	path          string
	compactor     *localstoreCompactor
	wg            *sync.WaitGroup

	commandCh chan *command
	closeCh   chan struct{}

	mu     sync.Mutex
	closed bool
}

type storeCache struct {
	mu    sync.Mutex
	cache map[string]*dbStore
}

var (
	globalVersionProvider kv.VersionProvider
	mc                    storeCache

	// ErrDBClosed is the error meaning db is closed and we can use it anymore.
	ErrDBClosed = errors.New("db is closed")
)

func init() {
	mc.cache = make(map[string]*dbStore)
	globalVersionProvider = &LocalVersionProvider{}
}

// Driver implements kv.Driver interface.
type Driver struct {
	// engine.Driver is the engine driver for different local db engine.
	engine.Driver
}

// IsLocalStore checks whether a storage is local or not.
func IsLocalStore(s kv.Storage) bool {
	_, ok := s.(*dbStore)
	return ok
}

// Open opens or creates a storage with specific format for a local engine Driver.
// The path should be a URL format which is described in tidb package.
func (d Driver) Open(path string) (kv.Storage, error) {
	mc.mu.Lock()
	defer mc.mu.Unlock()

	u, err := url.Parse(path)
	if err != nil {
		return nil, errors.Trace(err)
	}

	engineSchema := filepath.Join(u.Host, u.Path)
	if store, ok := mc.cache[engineSchema]; ok {
		// TODO: check the cache store has the same engine with this Driver.
		log.Info("[kv] cache store", engineSchema)
		return store, nil
	}

	db, err := d.Driver.Open(engineSchema)
	if err != nil {
		return nil, errors.Trace(err)
	}

	log.Info("[kv] New store", engineSchema)
	s := &dbStore{
<<<<<<< HEAD
		txns:          make(map[uint64]*dbTxn),
		keysLocked:    make(map[string]uint64),
		uuid:          uuid.NewV4().String(),
		path:          engineSchema,
		db:            db,
		compactor:     newLocalCompactor(localCompactDefaultPolicy, db),
		commandCh:     make(chan *command, 1000),
		closed:        false,
		closeCh:       make(chan struct{}),
		recentUpdates: make(map[string]kv.Version),
		wg:            &sync.WaitGroup{},
=======
		txns:       make(map[uint64]*dbTxn),
		keysLocked: make(map[string]uint64),
		uuid:       uuid.NewV4().String(),
		path:       schema,
		db:         db,
		compactor:  newLocalCompactor(localCompactDefaultPolicy, db),
		commandCh:  make(chan *command, 1000),
		closed:     false,
		closeCh:    make(chan struct{}),
		wg:         &sync.WaitGroup{},
	}
	s.recentUpdates, err = segmentmap.NewSegmentMap(100)
	if err != nil {
		return nil, errors.Trace(err)
>>>>>>> c0de3e6c
	}
	mc.cache[engineSchema] = s
	s.compactor.Start()
	s.wg.Add(1)
	go s.scheduler()
	return s, nil
}

func (s *dbStore) UUID() string {
	return s.uuid
}

func (s *dbStore) GetSnapshot(ver kv.Version) (kv.Snapshot, error) {
	s.mu.Lock()
	if s.closed {
		s.mu.Unlock()
		return nil, ErrDBClosed
	}
	s.mu.Unlock()

	currentVer, err := globalVersionProvider.CurrentVersion()
	if err != nil {
		return nil, errors.Trace(err)
	}

	if ver.Cmp(currentVer) > 0 {
		ver = currentVer
	}

	return &dbSnapshot{
		store:   s,
		version: ver,
	}, nil
}

func (s *dbStore) CurrentVersion() (kv.Version, error) {
	return globalVersionProvider.CurrentVersion()
}

// Begin transaction
func (s *dbStore) Begin() (kv.Transaction, error) {
	s.mu.Lock()
	if s.closed {
		s.mu.Unlock()
		return nil, ErrDBClosed
	}
	s.mu.Unlock()

	beginVer, err := globalVersionProvider.CurrentVersion()
	if err != nil {
		return nil, errors.Trace(err)
	}

	txn := &dbTxn{
		tid:          beginVer.Ver,
		valid:        true,
		store:        s,
		version:      kv.MinVersion,
		snapshotVals: make(map[string]struct{}),
	}
	log.Debugf("[kv] Begin txn:%d", txn.tid)
	txn.UnionStore = kv.NewUnionStore(newSnapshot(s, beginVer))
	return txn, nil
}

func (s *dbStore) Close() error {
	s.mu.Lock()
	if s.closed {
		s.mu.Unlock()
		return ErrDBClosed
	}

	s.closed = true
	s.mu.Unlock()

	mc.mu.Lock()
	defer mc.mu.Unlock()
	s.compactor.Stop()
	s.closeCh <- struct{}{}
	s.wg.Wait()
	delete(mc.cache, s.path)
	return s.db.Close()
}

func (s *dbStore) writeBatch(b engine.Batch) error {
	if b.Len() == 0 {
		return nil
	}

	if s.closed {
		return errors.Trace(ErrDBClosed)
	}

	err := s.db.Commit(b)
	if err != nil {
		log.Error(err)
		return errors.Trace(err)
	}

	return nil
}

func (s *dbStore) newBatch() engine.Batch {
	return s.db.NewBatch()
}
func (s *dbStore) unLockKeys(txn *dbTxn) error {
	for k := range txn.snapshotVals {
		if tid, ok := s.keysLocked[k]; !ok || tid != txn.tid {
			debug.PrintStack()
			log.Fatalf("should never happend:%v, %v", tid, txn.tid)
		}

		delete(s.keysLocked, k)
		s.recentUpdates.Set([]byte(k), txn.version, true)
	}

	return nil
}<|MERGE_RESOLUTION|>--- conflicted
+++ resolved
@@ -338,23 +338,10 @@
 
 	log.Info("[kv] New store", engineSchema)
 	s := &dbStore{
-<<<<<<< HEAD
-		txns:          make(map[uint64]*dbTxn),
-		keysLocked:    make(map[string]uint64),
-		uuid:          uuid.NewV4().String(),
-		path:          engineSchema,
-		db:            db,
-		compactor:     newLocalCompactor(localCompactDefaultPolicy, db),
-		commandCh:     make(chan *command, 1000),
-		closed:        false,
-		closeCh:       make(chan struct{}),
-		recentUpdates: make(map[string]kv.Version),
-		wg:            &sync.WaitGroup{},
-=======
 		txns:       make(map[uint64]*dbTxn),
 		keysLocked: make(map[string]uint64),
 		uuid:       uuid.NewV4().String(),
-		path:       schema,
+		path:       engineSchema,
 		db:         db,
 		compactor:  newLocalCompactor(localCompactDefaultPolicy, db),
 		commandCh:  make(chan *command, 1000),
@@ -365,7 +352,7 @@
 	s.recentUpdates, err = segmentmap.NewSegmentMap(100)
 	if err != nil {
 		return nil, errors.Trace(err)
->>>>>>> c0de3e6c
+
 	}
 	mc.cache[engineSchema] = s
 	s.compactor.Start()
